#!/usr/bin/env python

# Copyright 2024 The HuggingFace Inc. team. All rights reserved.
#
# Licensed under the Apache License, Version 2.0 (the "License");
# you may not use this file except in compliance with the License.
# You may obtain a copy of the License at
#
#     http://www.apache.org/licenses/LICENSE-2.0
#
# Unless required by applicable law or agreed to in writing, software
# distributed under the License is distributed on an "AS IS" BASIS,
# WITHOUT WARRANTIES OR CONDITIONS OF ANY KIND, either express or implied.
# See the License for the specific language governing permissions and
# limitations under the License.

import argparse
import time

import gymnasium as gym
import numpy as np

import gym_hil  # noqa: F401


def main():
    parser = argparse.ArgumentParser(description="Control Franka robot interactively")
    parser.add_argument("--step-size", type=float, default=0.01, help="Step size for movement in meters")
    parser.add_argument(
        "--render-mode", type=str, default="human", choices=["human", "rgb_array"], help="Rendering mode"
    )
    parser.add_argument("--use-keyboard", action="store_true", help="Use keyboard control")
    parser.add_argument(
        "--reset-delay",
        type=float,
        default=2.0,
        help="Delay in seconds when resetting the environment (0.0 means no delay)",
    )
    parser.add_argument(
        "--controller-config", type=str, default=None, help="Path to controller configuration JSON file"
    )
    args = parser.parse_args()

    # Create Franka environment - Use base environment first to debug
    env = gym.make(
        "gym_hil/PandaPickCubeBase-v0",  # Use the base environment for debugging
        render_mode=args.render_mode,
        image_obs=True,
    )

    # Print observation space for debugging
    print("Observation space:", env.observation_space)

    # Reset and check observation structure
    obs, _ = env.reset()
    print("Observation keys:", list(obs.keys()))
    if "pixels" in obs:
        print("Pixels keys:", list(obs["pixels"].keys()))

<<<<<<< HEAD
    # Now try with the wrapped version
    print("\nTrying wrapped environment...")
    env_id = "gym_hil/PandaPickCubeKeyboard-v0" if args.use_keyboard else "gym_hil/PandaPickCubeGamepad-v0"
=======
    # Use the appropriate environment based on control method
    if args.use_keyboard:
        # Use keyboard-specific environment that doesn't have PassiveViewerWrapper
        # to avoid keyboard event conflicts on macOS
        env_id = "gym_hil/PandaPickCubeKeyboard-v0"
    else:
        # Use gamepad environment with PassiveViewerWrapper
        env_id = "gym_hil/PandaPickCubeGamepad-v0"

>>>>>>> a7a8776b
    env = gym.make(
        env_id,
        render_mode=args.render_mode,
        image_obs=True,
        use_gamepad=not args.use_keyboard,
        max_episode_steps=1000,  # 100 seconds * 10Hz
    )

    # Print observation space for the wrapped environment
    print("Wrapped observation space:", env.observation_space)

    # Reset and check wrapped observation structure
    obs, _ = env.reset()
    print("Wrapped observation keys:", list(obs.keys()))

    # Reset environment
    obs, _ = env.reset()
    dummy_action = np.zeros(4, dtype=np.float32)
    # This ensures the "stay gripper" action is set when the intervention button is not pressed
    dummy_action[-1] = 1

    try:
        while True:
            # Step the environment
            obs, reward, terminated, truncated, info = env.step(dummy_action)

            # Print some feedback
            if info.get("succeed", False):
                print("\nSuccess! Block has been picked up.")

            # If auto-reset is disabled, manually reset when episode ends
            if terminated or truncated:
                print("Episode ended, resetting environment")
                obs, _ = env.reset()

            # Add a small delay to control update rate
            time.sleep(0.05)

    except KeyboardInterrupt:
        print("Interrupted by user")
    finally:
        env.close()
        print("Session ended")


if __name__ == "__main__":
    main()<|MERGE_RESOLUTION|>--- conflicted
+++ resolved
@@ -57,21 +57,10 @@
     if "pixels" in obs:
         print("Pixels keys:", list(obs["pixels"].keys()))
 
-<<<<<<< HEAD
+
     # Now try with the wrapped version
     print("\nTrying wrapped environment...")
     env_id = "gym_hil/PandaPickCubeKeyboard-v0" if args.use_keyboard else "gym_hil/PandaPickCubeGamepad-v0"
-=======
-    # Use the appropriate environment based on control method
-    if args.use_keyboard:
-        # Use keyboard-specific environment that doesn't have PassiveViewerWrapper
-        # to avoid keyboard event conflicts on macOS
-        env_id = "gym_hil/PandaPickCubeKeyboard-v0"
-    else:
-        # Use gamepad environment with PassiveViewerWrapper
-        env_id = "gym_hil/PandaPickCubeGamepad-v0"
-
->>>>>>> a7a8776b
     env = gym.make(
         env_id,
         render_mode=args.render_mode,
